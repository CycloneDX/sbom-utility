--- conflicted
+++ resolved
@@ -322,14 +322,9 @@
 			getLogger().Warningf("unable to load referenced schema over HTTP: \"%v\"\n retrying...", errLoad)
 		}
 
-<<<<<<< HEAD
 		if errLoad != nil {
-			return INVALID, bom, schemaErrors, fmt.Errorf("unable to load schema: '%s'", schemaName)
-		}
-=======
-	if errLoad != nil {
-		return INVALID, bom, schemaErrors, fmt.Errorf("unable to load schema: '%s'", schemaName)
->>>>>>> 39bfb286
+			return INVALID, bom, schemaErrors, fmt.Errorf("unable to load schema: `%s`", schemaName)
+		}
 	}
 
 	getLogger().Infof("Schema '%s' loaded.", schemaName)
