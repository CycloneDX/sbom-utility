/*
 * Licensed to the Apache Software Foundation (ASF) under one or more
 * contributor license agreements.  See the NOTICE file distributed with
 * this work for additional information regarding copyright ownership.
 * The ASF licenses this file to You under the Apache License, Version 2.0
 * (the "License"); you may not use this file except in compliance with
 * the License.  You may obtain a copy of the License at
 *
 *     http://www.apache.org/licenses/LICENSE-2.0
 *
 * Unless required by applicable law or agreed to in writing, software
 * distributed under the License is distributed on an "AS IS" BASIS,
 * WITHOUT WARRANTIES OR CONDITIONS OF ANY KIND, either express or implied.
 * See the License for the specific language governing permissions and
 * limitations under the License.
 */

package cmd

import (
	"encoding/json"
	"fmt"
	"os"
	"strings"

	"github.com/CycloneDX/sbom-utility/utils"
	diff "github.com/mrutkows/go-jsondiff"
	"github.com/mrutkows/go-jsondiff/formatter"
	"github.com/spf13/cobra"
)

// Command help formatting
const (
	FLAG_DIFF_OUTPUT_FORMAT_HELP = "format output using the specified type"
)

var DIFF_OUTPUT_SUPPORTED_FORMATS = MSG_SUPPORTED_OUTPUT_FORMATS_HELP +
	strings.Join([]string{FORMAT_TEXT, FORMAT_JSON}, ", ")

// validation flags
const (
	FLAG_DIFF_FILENAME_REVISION       = "input-revision"
	FLAG_DIFF_FILENAME_REVISION_SHORT = "r"
	MSG_FLAG_INPUT_REVISION           = "input filename for the revised file to compare against the base file"
	MSG_FLAG_DIFF_COLORIZE            = "Colorize diff text output (true|false); default false"
)

func NewCommandDiff() *cobra.Command {
	var command = new(cobra.Command)
	command.Use = CMD_USAGE_DIFF
	command.Short = "Report on differences between two BOM files using RFC 6902 format"
	command.Long = "Report on differences between two BOM files using RFC 6902 format"
	command.Flags().StringVarP(&utils.GlobalFlags.PersistentFlags.OutputFormat, FLAG_FILE_OUTPUT_FORMAT, "", FORMAT_TEXT,
		FLAG_DIFF_OUTPUT_FORMAT_HELP+DIFF_OUTPUT_SUPPORTED_FORMATS)
	command.Flags().StringVarP(&utils.GlobalFlags.DiffFlags.RevisedFile,
		FLAG_DIFF_FILENAME_REVISION,
		FLAG_DIFF_FILENAME_REVISION_SHORT,
		"", // no default value (empty)
		MSG_FLAG_INPUT_REVISION)
	command.Flags().BoolVarP(&utils.GlobalFlags.DiffFlags.Colorize, FLAG_COLORIZE_OUTPUT, "", false, MSG_FLAG_DIFF_COLORIZE)
	command.RunE = diffCmdImpl
	command.PreRunE = func(cmd *cobra.Command, args []string) (err error) {
		// Test for required flags (parameters)
		err = preRunTestForFiles(cmd, args)

		return
	}
	return command
}

func preRunTestForFiles(cmd *cobra.Command, args []string) error {
	getLogger().Enter()
	defer getLogger().Exit()
	getLogger().Tracef("args: %v", args)

	// Make sure the base (input) file is present and exists
	baseFilename := utils.GlobalFlags.PersistentFlags.InputFile
	if baseFilename == "" {
		return getLogger().Errorf("Missing required argument(s): %s", FLAG_FILENAME_INPUT)
	} else if _, err := os.Stat(baseFilename); err != nil {
		return getLogger().Errorf("File not found: `%s`", baseFilename)
	}

	// Make sure the revision file is present and exists
	revisedFilename := utils.GlobalFlags.DiffFlags.RevisedFile
	if revisedFilename == "" {
		return getLogger().Errorf("Missing required argument(s): %s", FLAG_DIFF_FILENAME_REVISION)
	} else if _, err := os.Stat(revisedFilename); err != nil {
		return getLogger().Errorf("File not found: `%s`", revisedFilename)
	}

	return nil
}

func diffCmdImpl(cmd *cobra.Command, args []string) (err error) {
	getLogger().Enter(args)
	defer getLogger().Exit()

	// Create output writer
	outputFilename := utils.GlobalFlags.PersistentFlags.OutputFile
	outputFile, writer, err := createOutputFile(outputFilename)
	getLogger().Tracef("outputFile: `%v`; writer: `%v`", outputFile, writer)

	// use function closure to assure consistent error output based upon error type
	defer func() {
		// always close the output file
		if outputFile != nil {
			err = outputFile.Close()
			if err != nil {
				return
			}
			getLogger().Infof("Closed output file: `%s`", utils.GlobalFlags.PersistentFlags.OutputFile)
		}
	}()

	err = Diff(utils.GlobalFlags)

	return
}

func Diff(flags utils.CommandFlags) (err error) {
	getLogger().Enter()
	defer getLogger().Exit()

	// create locals
	format := utils.GlobalFlags.PersistentFlags.OutputFormat
	inputFilename := utils.GlobalFlags.PersistentFlags.InputFile
	outputFilename := utils.GlobalFlags.PersistentFlags.OutputFile
	outputFormat := utils.GlobalFlags.PersistentFlags.OutputFormat
	revisedFilename := utils.GlobalFlags.DiffFlags.RevisedFile
	deltaColorize := utils.GlobalFlags.DiffFlags.Colorize

	// Create output writer
	outputFile, output, err := createOutputFile(outputFilename)

	// use function closure to assure consistent error output based upon error type
	defer func() {
		// always close the output file
		if outputFile != nil {
			err = outputFile.Close()
			getLogger().Infof("Closed output file: `%s`", outputFilename)
		}
	}()

	getLogger().Infof("Reading file (--input-file): `%s` ...", inputFilename)
	// #nosec G304 (suppress warning)
<<<<<<< HEAD
	bBaseData, errReadBase := os.ReadFile(baseFilename)
=======
	bBaseData, errReadBase := os.ReadFile(inputFilename)
>>>>>>> 27065e5c
	if errReadBase != nil {
		getLogger().Debugf("%v", bBaseData[:255])
		err = getLogger().Errorf("Failed to ReadFile '%s': %s\n", inputFilename, err.Error())
		return
	}

	getLogger().Infof("Reading file (--input-revision): `%s` ...", revisedFilename)
	// #nosec G304 (suppress warning)
<<<<<<< HEAD
<<<<<<< HEAD
	// bRevisedData, errReadDelta := ioutil.ReadFile(deltaFilename)
	bRevisedData, errReadDelta := os.ReadFile(deltaFilename)
=======
	bRevisedData, errReadDelta := os.ReadFile(revisedFilename)
>>>>>>> 5c10806 (Support schema error results to be ouptut in JSON format including custom format flags (#40))
=======
	bRevisedData, errReadDelta := os.ReadFile(revisedFilename)
>>>>>>> 27065e5c
	if errReadDelta != nil {
		getLogger().Debugf("%v", bRevisedData[:255])
		err = getLogger().Errorf("Failed to ReadFile '%s': %s\n", inputFilename, err.Error())
		return
	}

	// Compare the base with the revision
	differ := diff.New()
	getLogger().Infof("Comparing files: `%s` (base) to `%s` (revised) ...", inputFilename, revisedFilename)
	d, err := differ.Compare(bBaseData, bRevisedData)
	if err != nil {
		err = getLogger().Errorf("Failed to Compare data: %s\n", err.Error())
	}

	// Output the result
	var diffString string
	if d.Modified() {
		getLogger().Infof("Outputting listing (`%s` format)...", format)
		switch outputFormat {
		case FORMAT_TEXT:
			var aJson map[string]interface{}
			err = json.Unmarshal(bBaseData, &aJson)

			if err != nil {
				err = getLogger().Errorf("json.Unmarshal() failed '%s': %s\n", inputFilename, err.Error())
				return
			}

			config := formatter.AsciiFormatterConfig{
				ShowArrayIndex: true,
			}
			config.Coloring = deltaColorize
			formatter := formatter.NewAsciiFormatter(aJson, config)
			diffString, err = formatter.Format(d)
		case FORMAT_JSON:
			formatter := formatter.NewDeltaFormatter()
			diffString, err = formatter.Format(d)
			// Note: JSON data files MUST ends in a newline as this is a POSIX standard
		default:
			// Default to Text output for anything else (set as flag default)
			getLogger().Warningf("Diff output format not supported for `%s` format.", format)
		}

		fmt.Fprintf(output, "%s\n", diffString)

	} else {
		getLogger().Infof("No deltas found. baseFilename: `%s`, revisedFilename=`%s` match.",
			inputFilename, revisedFilename)
	}

	return
}<|MERGE_RESOLUTION|>--- conflicted
+++ resolved
@@ -144,11 +144,7 @@
 
 	getLogger().Infof("Reading file (--input-file): `%s` ...", inputFilename)
 	// #nosec G304 (suppress warning)
-<<<<<<< HEAD
 	bBaseData, errReadBase := os.ReadFile(baseFilename)
-=======
-	bBaseData, errReadBase := os.ReadFile(inputFilename)
->>>>>>> 27065e5c
 	if errReadBase != nil {
 		getLogger().Debugf("%v", bBaseData[:255])
 		err = getLogger().Errorf("Failed to ReadFile '%s': %s\n", inputFilename, err.Error())
@@ -157,16 +153,7 @@
 
 	getLogger().Infof("Reading file (--input-revision): `%s` ...", revisedFilename)
 	// #nosec G304 (suppress warning)
-<<<<<<< HEAD
-<<<<<<< HEAD
-	// bRevisedData, errReadDelta := ioutil.ReadFile(deltaFilename)
-	bRevisedData, errReadDelta := os.ReadFile(deltaFilename)
-=======
 	bRevisedData, errReadDelta := os.ReadFile(revisedFilename)
->>>>>>> 5c10806 (Support schema error results to be ouptut in JSON format including custom format flags (#40))
-=======
-	bRevisedData, errReadDelta := os.ReadFile(revisedFilename)
->>>>>>> 27065e5c
 	if errReadDelta != nil {
 		getLogger().Debugf("%v", bRevisedData[:255])
 		err = getLogger().Errorf("Failed to ReadFile '%s': %s\n", inputFilename, err.Error())
